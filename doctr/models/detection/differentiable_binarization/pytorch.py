--- conflicted
+++ resolved
@@ -22,11 +22,7 @@
 from ...utils import load_pretrained_params
 from .base import DBPostProcessor, _DBNet
 
-<<<<<<< HEAD
 __all__ = ['DBNet', 'db_resnet50', 'db_resnet50_onnx', 'db_resnet34', 'db_mobilenet_v3_large', 'db_resnet50_rotation', 'db_resnet50_rotation_onnx']
-=======
-__all__ = ["DBNet", "db_resnet50", "db_resnet34", "db_mobilenet_v3_large", "db_resnet50_rotation"]
->>>>>>> 1cc073dd
 
 
 default_cfgs: Dict[str, Dict[str, Any]] = {
@@ -36,7 +32,6 @@
         "std": (0.264, 0.2749, 0.287),
         "url": "https://doctr-static.mindee.com/models?id=v0.3.1/db_resnet50-ac60cadc.pt&src=0",
     },
-<<<<<<< HEAD
     'db_resnet50_onnx': {
         'input_shape': (3, 1024, 1024),
         'mean': (0.798, 0.785, 0.772),
@@ -48,13 +43,6 @@
         'mean': (.5, .5, .5),
         'std': (1., 1., 1.),
         'url': None,
-=======
-    "db_resnet34": {
-        "input_shape": (3, 1024, 1024),
-        "mean": (0.5, 0.5, 0.5),
-        "std": (1.0, 1.0, 1.0),
-        "url": None,
->>>>>>> 1cc073dd
     },
     "db_mobilenet_v3_large": {
         "input_shape": (3, 1024, 1024),
@@ -220,6 +208,7 @@
     def forward(
         self,
         x: torch.Tensor,
+        # return_model_output = True #just added for backwards compatibility, not used
     ) -> torch.Tensor:
         # Extract feature maps at different stages
         feats = self.feat_extractor(x)
@@ -227,34 +216,7 @@
         # Pass through the FPN
         feat_concat = self.fpn(feats)
         logits = self.prob_head(feat_concat)
-<<<<<<< HEAD
         return torch.sigmoid(logits)
-=======
-
-        out: Dict[str, Any] = {}
-        if self.exportable:
-            out["logits"] = logits
-            return out
-
-        if return_model_output or target is None or return_preds:
-            prob_map = torch.sigmoid(logits)
-
-        if return_model_output:
-            out["out_map"] = prob_map
-
-        if target is None or return_preds:
-            # Post-process boxes (keep only text predictions)
-            out["preds"] = [
-                preds[0] for preds in self.postprocessor(prob_map.detach().cpu().permute((0, 2, 3, 1)).numpy())
-            ]
-
-        if target is not None:
-            thresh_map = self.thresh_head(feat_concat)
-            loss = self.compute_loss(logits, thresh_map, target)
-            out["loss"] = loss
-
-        return out
->>>>>>> 1cc073dd
 
     def compute_loss(self, out_map: torch.Tensor, thresh_map: torch.Tensor, target: List[np.ndarray]) -> torch.Tensor:
         """Compute a batch of gts, masks, thresh_gts, thresh_masks from a list of boxes
