--- conflicted
+++ resolved
@@ -26,22 +26,16 @@
         self,
         box_thresh: float = 0.5,
         bin_thresh: float = 0.5,
-<<<<<<< HEAD
         rotated_bbox: bool = False,
-        min_size_box: int = 3
-=======
+        min_size_box: int = 3,
         assume_straight_pages: bool = True
->>>>>>> 7244d43e
     ) -> None:
 
         self.box_thresh = box_thresh
         self.bin_thresh = bin_thresh
-<<<<<<< HEAD
         self.rotated_bbox = rotated_bbox
         self.min_size_box = min_size_box
-=======
         self.assume_straight_pages = assume_straight_pages
->>>>>>> 7244d43e
 
     def extra_repr(self) -> str:
         return f"box_thresh={self.box_thresh}"
