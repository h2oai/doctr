--- conflicted
+++ resolved
@@ -21,21 +21,9 @@
     ARCHS = ["db_resnet50", "db_mobilenet_v3_large", "linknet_resnet18", "linknet_resnet34", "linknet_resnet50"]
     ROT_ARCHS = ["linknet_resnet18_rotation"]
 elif is_torch_available():
-<<<<<<< HEAD
     ARCHS = ['db_resnet34', 'db_resnet50', 'db_resnet50_onnx', 'db_mobilenet_v3_large', 'linknet_resnet18',
              'linknet_resnet34', 'linknet_resnet50']
     ROT_ARCHS = ['db_resnet50_rotation', 'db_resnet50_rotation_onnx']
-=======
-    ARCHS = [
-        "db_resnet34",
-        "db_resnet50",
-        "db_mobilenet_v3_large",
-        "linknet_resnet18",
-        "linknet_resnet34",
-        "linknet_resnet50",
-    ]
-    ROT_ARCHS = ["db_resnet50_rotation"]
->>>>>>> 1cc073dd
 
 
 def _predictor(arch: Any, pretrained: bool, assume_straight_pages: bool = True, **kwargs: Any) -> DetectionPredictor:
