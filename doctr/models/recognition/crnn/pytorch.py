--- conflicted
+++ resolved
@@ -21,12 +21,8 @@
 from ...utils.pytorch import load_pretrained_params
 from ..core import RecognitionModel, RecognitionPostProcessor
 
-<<<<<<< HEAD
 __all__ = ['CRNN', 'crnn_vgg16_bn', 'crnn_vgg16_bn_onnx', 'crnn_mobilenet_v3_small',
            'crnn_mobilenet_v3_large']
-=======
-__all__ = ["CRNN", "crnn_vgg16_bn", "crnn_mobilenet_v3_small", "crnn_mobilenet_v3_large"]
->>>>>>> 1cc073dd
 
 default_cfgs: Dict[str, Dict[str, Any]] = {
     "crnn_vgg16_bn": {
@@ -36,7 +32,6 @@
         "vocab": VOCABS["legacy_french"],
         "url": "https://doctr-static.mindee.com/models?id=v0.3.1/crnn_vgg16_bn-9762b0b0.pt&src=0",
     },
-<<<<<<< HEAD
         'crnn_vgg16_bn_onnx': {
         'mean': (0.694, 0.695, 0.693),
         'std': (0.299, 0.296, 0.301),
@@ -50,14 +45,6 @@
         'input_shape': (3, 32, 128),
         'vocab': VOCABS['french'],
         'url': "https://github.com/mindee/doctr/releases/download/v0.3.1/crnn_mobilenet_v3_small_pt-3b919a02.pt",
-=======
-    "crnn_mobilenet_v3_small": {
-        "mean": (0.694, 0.695, 0.693),
-        "std": (0.299, 0.296, 0.301),
-        "input_shape": (3, 32, 128),
-        "vocab": VOCABS["french"],
-        "url": "https://doctr-static.mindee.com/models?id=v0.3.1/crnn_mobilenet_v3_small_pt-3b919a02.pt&src=0",
->>>>>>> 1cc073dd
     },
     "crnn_mobilenet_v3_large": {
         "mean": (0.694, 0.695, 0.693),
@@ -220,17 +207,7 @@
     def forward(
         self,
         x: torch.Tensor,
-<<<<<<< HEAD
     ) -> torch.Tensor:
-=======
-        target: Optional[List[str]] = None,
-        return_model_output: bool = False,
-        return_preds: bool = False,
-    ) -> Dict[str, Any]:
-
-        if self.training and target is None:
-            raise ValueError("Need to provide labels during training")
->>>>>>> 1cc073dd
 
         features = self.feat_extractor(x)
         # B x C x H x W --> B x C*H x W --> B x W x C*H
@@ -239,30 +216,9 @@
         features_seq = torch.transpose(features_seq, 1, 2)
         logits, _ = self.decoder(features_seq)
         logits = self.linear(logits)
-<<<<<<< HEAD
         
         return logits
-=======
-
-        out: Dict[str, Any] = {}
-        if self.exportable:
-            out["logits"] = logits
-            return out
-
-        if return_model_output:
-            out["out_map"] = logits
-
-        if target is None or return_preds:
-            # Post-process boxes
-            out["preds"] = self.postprocessor(logits)
-
-        if target is not None:
-            out["loss"] = self.compute_loss(logits, target)
-
-        return out
->>>>>>> 1cc073dd
-
-
+        
 def _crnn(
     arch: str,
     pretrained: bool,
