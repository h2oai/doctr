--- conflicted
+++ resolved
@@ -51,11 +51,7 @@
     "tqdm>=4.30.0",
     "rapidfuzz>=1.6.0",
     "huggingface-hub>=0.4.0",
-<<<<<<< HEAD
-    "openvino==2023.1.0"
-=======
     "openvino==2022.3.1"
->>>>>>> fce37e2f
 ]
 
 [project.optional-dependencies]
